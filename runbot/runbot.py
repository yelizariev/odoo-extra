# -*- encoding: utf-8 -*-

import datetime
import fcntl
import glob
import hashlib
import logging
import os
import re
import resource
import shutil
import signal
import simplejson
import subprocess
import time
import sys

import dateutil.parser
import requests
from matplotlib.font_manager import FontProperties
from matplotlib.textpath import TextToPath
import werkzeug

import openerp
from openerp import http
from openerp.http import request
from openerp.osv import fields, osv
from openerp.addons.website.models.website import slug
from openerp.addons.website_sale.controllers.main import QueryURL

_logger = logging.getLogger(__name__)

#----------------------------------------------------------
# RunBot helpers
#----------------------------------------------------------

def log(*l, **kw):
    out = [i if isinstance(i, basestring) else repr(i) for i in l] + \
          ["%s=%r" % (k, v) for k, v in kw.items()]
    _logger.debug(' '.join(out))

def dashes(string):
    """Sanitize the input string"""
    for i in '~":\'':
        string = string.replace(i, "")
    for i in '/_. ':
        string = string.replace(i, "-")
    return string

def mkdirs(dirs):
    for d in dirs:
        if not os.path.exists(d):
            os.makedirs(d)

def grep(filename, string):
    if os.path.isfile(filename):
        return open(filename).read().find(string) != -1
    return False

_re_error = r'^(?:\d{4}-\d\d-\d\d \d\d:\d\d:\d\d,\d{3} \d+ (?:ERROR|CRITICAL) )|(?:Traceback \(most recent call last\):)$'
_re_warning = r'^\d{4}-\d\d-\d\d \d\d:\d\d:\d\d,\d{3} \d+ WARNING '

def rfind(filename, pattern):
    """Determine in something in filename matches the pattern"""
    if os.path.isfile(filename):
        regexp = re.compile(pattern, re.M)
        with open(filename, 'r') as f:
            if regexp.findall(f.read()):
                return True
    return False

def lock(filename):
    fd = os.open(filename, os.O_CREAT | os.O_RDWR, 0600)
    fcntl.lockf(fd, fcntl.LOCK_EX | fcntl.LOCK_NB)

def locked(filename):
    result = False
    try:
        fd = os.open(filename, os.O_CREAT | os.O_RDWR, 0600)
        try:
            fcntl.lockf(fd, fcntl.LOCK_EX | fcntl.LOCK_NB)
        except IOError:
            result = True
        os.close(fd)
    except OSError:
        result = False
    return result

def nowait():
    signal.signal(signal.SIGCHLD, signal.SIG_IGN)

def run(l, env=None):
    """Run a command described by l in environment env"""
    log("run", l)
    env = dict(os.environ, **env) if env else None
    if isinstance(l, list):
        if env:
            rc = os.spawnvpe(os.P_WAIT, l[0], l, env)
        else:
            rc = os.spawnvp(os.P_WAIT, l[0], l)
    elif isinstance(l, str):
        tmp = ['sh', '-c', l]
        if env:
            rc = os.spawnvpe(os.P_WAIT, tmp[0], tmp, env)
        else:
            rc = os.spawnvp(os.P_WAIT, tmp[0], tmp)
    log("run", rc=rc)
    return rc

def now():
    return time.strftime(openerp.tools.DEFAULT_SERVER_DATETIME_FORMAT)

def dt2time(datetime):
    """Convert datetime to time"""
    return time.mktime(time.strptime(datetime, openerp.tools.DEFAULT_SERVER_DATETIME_FORMAT))

def s2human(time):
    """Convert a time in second into an human readable string"""
    for delay, desc in [(86400,'d'),(3600,'h'),(60,'m')]:
        if time >= delay:
            return str(int(time / delay)) + desc
    return str(int(time)) + "s"

#----------------------------------------------------------
# RunBot Models
#----------------------------------------------------------

class runbot_repo(osv.osv):
    _name = "runbot.repo"
    _order = 'name'

    def _get_path(self, cr, uid, ids, field_name, arg, context=None):
        root = self.root(cr, uid)
        result = {}
        for repo in self.browse(cr, uid, ids, context=context):
            name = repo.name
            for i in '@:/':
                name = name.replace(i, '_')
            result[repo.id] = os.path.join(root, 'repo', name)
        return result

    def _get_base(self, cr, uid, ids, field_name, arg, context=None):
        result = {}
        for repo in self.browse(cr, uid, ids, context=context):
            name = re.sub('.+@', '', repo.name)
            name = name.replace(':','/')
            result[repo.id] = name
        return result

    _columns = {
        'name': fields.char('Repository', required=True),
        'path': fields.function(_get_path, type='char', string='Directory', readonly=1),
        'base': fields.function(_get_base, type='char', string='Base URL', readonly=1),
        'testing': fields.integer('Concurrent Testing'),
        'running': fields.integer('Concurrent Running'),
        'jobs': fields.char('Jobs'),
        'nginx': fields.boolean('Nginx'),
        'auto': fields.boolean('Auto'),
        'fallback_id': fields.many2one('runbot.repo', 'Fallback repo'),
        'modules': fields.char("Modules to Install"),
        'token': fields.char("Github token"),
    }
    _defaults = {
        'testing': 1,
        'running': 1,
        'auto': True,
    }

    def domain(self, cr, uid, context=None):
        domain = self.pool.get('ir.config_parameter').get_param(cr, uid, 'runbot.domain', 'runbot.odoo.com')
        return domain

    def root(self, cr, uid, context=None):
        """Return root directory of repository"""
        default = os.path.join(os.path.dirname(__file__), 'static')
        return self.pool.get('ir.config_parameter').get_param(cr, uid, 'runbot.root', default)

    def git(self, cr, uid, ids, cmd, context=None):
        """Execute git command cmd"""
        for repo in self.browse(cr, uid, ids, context=context):
            cmd = ['git', '--git-dir=%s' % repo.path] + cmd
            _logger.info("git: %s", ' '.join(cmd))
            return subprocess.check_output(cmd)

    def git_export(self, cr, uid, ids, treeish, dest, context=None):
        for repo in self.browse(cr, uid, ids, context=context):
            _logger.debug('checkout %s %s %s', repo.name, treeish, dest)
            p1 = subprocess.Popen(['git', '--git-dir=%s' % repo.path, 'archive', treeish], stdout=subprocess.PIPE)
            p2 = subprocess.Popen(['tar', '-xC', dest], stdin=p1.stdout, stdout=subprocess.PIPE)
            p1.stdout.close()  # Allow p1 to receive a SIGPIPE if p2 exits.
            p2.communicate()[0]

    def github(self, cr, uid, ids, url, payload=None, delete=False, context=None):
        """Return a http request to be sent to github"""
        for repo in self.browse(cr, uid, ids, context=context):
            match_object = re.search('([^/]+)/([^/]+)/([^/]+)', repo.base)
            if match_object:
                url = url.replace(':owner', match_object.group(2))
                url = url.replace(':repo', match_object.group(3))
                url = 'https://api.%s%s' % (match_object.group(1),url)
                session = requests.Session()
                session.auth = (repo.token,'x-oauth-basic')
                session.headers.update({'Accept': 'application/vnd.github.she-hulk-preview+json'})
                if payload:
                    response = session.post(url, data=simplejson.dumps(payload))
                elif delete:
                    response = session.delete(url)
                else:
                    response = session.get(url)
                return response.json()

    def update(self, cr, uid, ids, context=None):
        for repo in self.browse(cr, uid, ids, context=context):
            self.update_git(cr, uid, repo)

    def update_git(self, cr, uid, repo, context=None):
        _logger.debug('repo %s updating branches', repo.name)

        Build = self.pool['runbot.build']

        if not os.path.isdir(os.path.join(repo.path)):
            os.makedirs(repo.path)
        if not os.path.isdir(os.path.join(repo.path, 'refs')):
            run(['git', 'clone', '--bare', repo.name, repo.path])
        else:
            repo.git(['fetch', '-p', 'origin', '+refs/heads/*:refs/heads/*'])
            repo.git(['fetch', '-p', 'origin', '+refs/pull/*/head:refs/pull/*'])

        fields = ['refname','objectname','authordate:iso8601','authorname','subject']
        fmt = "%00".join(["%("+field+")" for field in fields])
        git_refs = repo.git(['for-each-ref', '--format', fmt, '--sort=-committerdate', 'refs/heads', 'refs/pull'])
        git_refs = git_refs.strip()

        def decode_utf(string):
            try:
                return field.decode('utf-8')
            except UnicodeDecodeError:
                return ''
        refs = [[decode_utf(field) for field in line.split('\x00')] for line in git_refs.split('\n')]

        for name, sha, date, author, subject in refs:
            # create or get branch
            branch_ids = self.pool['runbot.branch'].search(cr, uid, [('repo_id', '=', repo.id), ('name', '=', name)])
            if branch_ids:
                branch_id = branch_ids[0]
            else:
                _logger.debug('repo %s found new branch %s', repo.name, name)
                branch_id = self.pool['runbot.branch'].create(cr, uid, {'repo_id': repo.id, 'name': name})
            branch = self.pool['runbot.branch'].browse(cr, uid, [branch_id], context=context)[0]
            # skip build for old branches
            if dateutil.parser.parse(date[:19]) + datetime.timedelta(30) < datetime.datetime.now():
                continue
            # create build (and mark previous builds as skipped) if not found
            build_ids = self.pool['runbot.build'].search(cr, uid, [('branch_id', '=', branch.id), ('name', '=', sha)])
            if not build_ids:
                if not branch.sticky:
                    to_be_skipped_ids = Build.search(cr, uid, [('branch_id', '=', branch.id), ('state', '=', 'pending')])
                    Build.write(cr, uid, to_be_skipped_ids, {'state': 'done', 'result': 'skipped'})

                _logger.debug('repo %s branch %s new build found revno %s', branch.repo_id.name, branch.name, sha)
                build_info = {
                    'branch_id': branch.id,
                    'name': sha,
                    'author': author,
                    'subject': subject,
                }
                Build.create(cr, uid, build_info)

        # skip old builds (if their sequence number is too low, they will not ever be built)
        skippable_domain = [('repo_id', '=', repo.id), ('state', '=', 'pending')]
        to_be_skipped_ids = Build.search(cr, uid, skippable_domain, order='sequence desc', offset=repo.running)
        Build.write(cr, uid, to_be_skipped_ids, {'state': 'done', 'result': 'skipped'})

    def scheduler(self, cr, uid, ids=None, context=None):
        for repo in self.browse(cr, uid, ids, context=context):
            Build = self.pool['runbot.build']
            domain = [('repo_id', '=', repo.id)]

            # schedule jobs (transitions testing -> running, kill jobs, ...)
            build_ids = Build.search(cr, uid, domain + [('state', 'in', ['testing', 'running'])])
            Build.schedule(cr, uid, build_ids)

            # launch new tests
            testing = Build.search_count(cr, uid, domain + [('state', '=', 'testing')])
            pending = Build.search_count(cr, uid, domain + [('state', '=', 'pending')])

            while testing < repo.testing and pending > 0:

                # find sticky pending build if any, otherwise, last pending (by id, not by sequence) will do the job
                pending_ids = Build.search(cr, uid, domain + [('state', '=', 'pending'), ('branch_id.sticky', '=', True)], limit=1)
                if not pending_ids:
                    pending_ids = Build.search(cr, uid, domain + [('state', '=', 'pending')], order="sequence", limit=1)

                pending = Build.browse(cr, uid, pending_ids[0])
                pending.schedule()

                # compute the number of testing and pending jobs again
                testing = Build.search_count(cr, uid, domain + [('state', '=', 'testing')])
                pending = Build.search_count(cr, uid, domain + [('state', '=', 'pending')])

            # terminate and reap doomed build
            build_ids = Build.search(cr, uid, domain + [('state', '=', 'running')])
            # sort builds: the last build of each sticky branch then the rest
            sticky = {}
            non_sticky = []
            for build in Build.browse(cr, uid, build_ids):
                if build.branch_id.sticky and build.branch_id.id not in sticky:
                    sticky[build.branch_id.id] = build.id
                else:
                    non_sticky.append(build.id)
            build_ids = sticky.values()
            build_ids += non_sticky
            # terminate extra running builds
            Build.terminate(cr, uid, build_ids[repo.running:])
            Build.reap(cr, uid, build_ids)

    def nginx(self, cr, uid, context=None):
        settings = {}
        settings['port'] = openerp.tools.config['xmlrpc_port']
        nginx_dir = os.path.join(self.root(cr, uid), 'nginx')
        settings['nginx_dir'] = nginx_dir
        ids = self.search(cr, uid, [('nginx','=',True)], order='id')
        if ids:
            build_ids = self.pool['runbot.build'].search(cr, uid, [('repo_id','in',ids), ('state','=','running')])
            settings['builds'] = self.pool['runbot.build'].browse(cr, uid, build_ids)

            nginx_config = self.pool['ir.ui.view'].render(cr, uid, "runbot.nginx_config", settings)
            mkdirs([nginx_dir])
            open(os.path.join(nginx_dir, 'nginx.conf'),'w').write(nginx_config)
            try:
                _logger.debug('reload nginx')
                pid = int(open(os.path.join(nginx_dir, 'nginx.pid')).read().strip(' \n'))
                os.kill(pid, signal.SIGHUP)
            except Exception:
                _logger.debug('start nginx')
                run(['/usr/sbin/nginx', '-p', nginx_dir, '-c', 'nginx.conf'])

    def killall(self, cr, uid, ids=None, context=None):
        # kill switch
        Build = self.pool['runbot.build']
        build_ids = Build.search(cr, uid, [('state', 'not in', ['done', 'pending'])])
        Build.terminate(cr, uid, build_ids)
        Build.reap(cr, uid, build_ids)

    def cron(self, cr, uid, ids=None, context=None):
        ids = self.search(cr, uid, [('auto', '=', True)])
        self.update(cr, uid, ids)
        self.scheduler(cr, uid, ids)
        self.nginx(cr, uid)

class runbot_branch(osv.osv):
    _name = "runbot.branch"
    _order = 'name'

    def _get_branch_name(self, cr, uid, ids, field_name, arg, context=None):
        r = {}
        for branch in self.browse(cr, uid, ids, context=context):
            r[branch.id] = branch.name.split('/')[-1]
        return r

    def _get_branch_url(self, cr, uid, ids, field_name, arg, context=None):
        r = {}
        for branch in self.browse(cr, uid, ids, context=context):
            if re.match('^[0-9]+$', branch.branch_name):
                r[branch.id] = "https://%s/pull/%s" % (branch.repo_id.base, branch.branch_name)
            else:
                r[branch.id] = "https://%s/tree/%s" % (branch.repo_id.base, branch.branch_name)
        return r

    _columns = {
        'repo_id': fields.many2one('runbot.repo', 'Repository', required=True, ondelete='cascade'),
        'name': fields.char('Ref Name', required=True),
        'branch_name': fields.function(_get_branch_name, type='char', string='Branch', readonly=1, store=True),
        'branch_url': fields.function(_get_branch_url, type='char', string='Branch url', readonly=1),
        'sticky': fields.boolean('Sticky'),
        'coverage': fields.boolean('Coverage'),
        'state': fields.char('Status'),
    }

class runbot_build(osv.osv):
    _name = "runbot.build"
    _order = 'id desc'

    def _get_dest(self, cr, uid, ids, field_name, arg, context=None):
        r = {}
        for build in self.browse(cr, uid, ids, context=context):
            nickname = dashes(build.branch_id.name.split('/')[2])[:32]
            r[build.id] = "%05d-%s-%s" % (build.id, nickname, build.name[:6])
        return r

    def _get_time(self, cr, uid, ids, field_name, arg, context=None):
        """Return the time taken by the tests"""
        r = {}
        for build in self.browse(cr, uid, ids, context=context):
            r[build.id] = 0
            if build.job_end:
                r[build.id] = int(dt2time(build.job_end) - dt2time(build.job_start))
            elif build.job_start:
                r[build.id] = int(time.time() - dt2time(build.job_start))
        return r

    def _get_age(self, cr, uid, ids, field_name, arg, context=None):
        """Return the time between job start and now"""
        r = {}
        for build in self.browse(cr, uid, ids, context=context):
            r[build.id] = 0
            if build.job_start:
                r[build.id] = int(time.time() - dt2time(build.job_start))
        return r

    def _get_domain(self, cr, uid, ids, field_name, arg, context=None):
        r = {}
        domain = self.pool['runbot.repo'].domain(cr, uid)
        for build in self.browse(cr, uid, ids, context=context):
            if build.repo_id.nginx:
                r[build.id] = "%s.%s" % (build.dest, domain)
            else:
                r[build.id] = "%s:%s" % (domain, build.port)
        return r

    _columns = {
        'branch_id': fields.many2one('runbot.branch', 'Branch', required=True, ondelete='cascade'),
        'repo_id': fields.related('branch_id', 'repo_id', type="many2one", relation="runbot.repo", string="Repository", readonly=True, store=True, ondelete='cascade'),
        'name': fields.char('Revno', required=True),
        'port': fields.integer('Port'),
        'dest': fields.function(_get_dest, type='char', string='Dest', readonly=1, store=True),
        'domain': fields.function(_get_domain, type='char', string='URL'),
        'date': fields.datetime('Commit date'),
        'author': fields.char('Author'),
        'subject': fields.text('Subject'),
        'sequence': fields.integer('Sequence'),
        'result': fields.char('Result'), # ok, ko, warn, skipped, killed
        'pid': fields.integer('Pid'),
        'state': fields.char('Status'), # pending, testing, running, done
        'job': fields.char('Job'), # job_*
        'job_start': fields.datetime('Job start'),
        'job_end': fields.datetime('Job end'),
        'job_time': fields.function(_get_time, type='integer', string='Job time'),
        'job_age': fields.function(_get_age, type='integer', string='Job age'),
    }

    _defaults = {
        'state': 'pending',
        'result': '',
    }

    def create(self, cr, uid, values, context=None):
        build_id = super(runbot_build, self).create(cr, uid, values, context=context)
        self.write(cr, uid, [build_id], {'sequence' : build_id}, context=context)

    def reset(self, cr, uid, ids, context=None):
        self.write(cr, uid, ids, { 'state' : 'pending' }, context=context)

    def logger(self, cr, uid, ids, *l, **kw):
        l = list(l)
        for build in self.browse(cr, uid, ids, **kw):
            l[0] = "%s %s" % (build.dest , l[0])
            _logger.debug(*l)

    def list_jobs(self):
        jobs = [job for job in dir(self) if job.startswith('job')]
        jobs.sort()
        return jobs

    def find_port(self, cr, uid):
        # currently used port
        ids = self.search(cr, uid, [('state','not in',['pending','done'])])
        ports = set(i['port'] for i in self.read(cr, uid, ids, ['port']))

        # starting port
        # TODO take ir.config.parameters or 9000
        port = 2000

        # find next free port
        while port in ports:
            port += 2

        return port

    def path(self, cr, uid, ids, *l, **kw):
        for build in self.browse(cr, uid, ids, context=None):
            root = self.pool['runbot.repo'].root(cr, uid)
            return os.path.join(root, 'build', build.dest, *l)

    def server(self, cr, uid, ids, *l, **kw):
        for build in self.browse(cr, uid, ids, context=None):
            if os.path.exists(build.path('odoo')):
                return build.path('odoo', *l)
            return build.path('openerp', *l)

    def checkout(self, cr, uid, ids, context=None):
        for build in self.browse(cr, uid, ids, context=context):
            # starts from scratch
            if os.path.isdir(build.path()):
                shutil.rmtree(build.path())

            # runbot log path
            mkdirs([build.path("logs"), build.server('addons')])

            # checkout branch
            build.branch_id.repo_id.git_export(build.name, build.path())

            # TODO use git log to get commit message date and author

            # v6 rename bin -> openerp
            if os.path.isdir(build.path('bin/addons')):
                shutil.move(build.path('bin'), build.server())

            # fallback for addons-only community/projet branches
            if not os.path.isfile(build.server('__init__.py')):
                l = glob.glob(build.path('*/__openerp__.py'))
                for i in l:
                    shutil.move(os.path.dirname(i), build.server('addons'))
                name = build.branch_id.branch_name.split('-',1)[0]
                if build.repo_id.fallback_id:
                    build.repo_id.fallback_id.git_export(name, build.path())

            # move all addons to server addons path
            for i in glob.glob(build.path('addons/*')):
                shutil.move(i, build.server('addons'))

    def pg_dropdb(self, cr, uid, dbname):
        pid_col = 'pid' if cr._cnx.server_version >= 90200 else 'procpid'
        cr.execute("select pg_terminate_backend(%s) from pg_stat_activity where datname = %%s" % pid_col, (dbname,))
        time.sleep(1)
        try:
            openerp.service.db.exp_drop(dbname)
        except Exception:
            pass

    def pg_createdb(self, cr, uid, dbname):
        self.pg_dropdb(cr, uid, dbname)
        _logger.debug("createdb %s",dbname)
        openerp.service.db._create_empty_database(dbname)

    def cmd(self, cr, uid, ids, context=None):
        """Return a list describing the command to start the build"""
        for build in self.browse(cr, uid, ids, context=context):
            # Server
            server_path = build.path("openerp-server")
            # for 7.0
            if not os.path.isfile(server_path):
                server_path = build.path("openerp-server.py")
            # for 6.0 branches
            if not os.path.isfile(server_path):
                server_path = build.path("bin/openerp-server.py")

            # modules
            if build.repo_id.modules:
                modules = build.repo_id.modules
            else:
<<<<<<< HEAD
                l = glob.glob(build.path('openerp/addons/*/__init__.py'))
                modules = set([os.path.basename(os.path.dirname(i)) for i in l])
                modules = modules - set(['auth_ldap', 'document_ftp', 'hw_escpos', 'hw_proxy', 'hw_scanner', 'base_gengo', 'website_gengo'])
                modules = ",".join(list(modules))
=======
                l = glob.glob(build.server('addons', '*', '__init__.py'))
                mods = set(os.path.basename(os.path.dirname(i)) for i in l)
                mods = mods - set(['auth_ldap', 'document_ftp', 'hw_escpos', 'hw_proxy', 'hw_scanner', 'base_gengo', 'website_gengo'])
                mods = ",".join(list(mods))
>>>>>>> c224b637

            # commandline
            cmd = [
                sys.executable,
                server_path,
                "--no-xmlrpcs",
                "--xmlrpc-port=%d" % build.port,
            ]
            # options
            if grep(build.server("tools/config.py"), "no-netrpc"):
                cmd.append("--no-netrpc")
            if grep(build.server("tools/config.py"), "log-db"):
                cmd += ["--log-db=%s" % cr.dbname] 

        # coverage
        #coverage_file_path=os.path.join(log_path,'coverage.pickle')
        #coverage_base_path=os.path.join(log_path,'coverage-base')
        #coverage_all_path=os.path.join(log_path,'coverage-all')
        #cmd = ["coverage","run","--branch"] + cmd
        #self.run_log(cmd, logfile=self.test_all_path)
        #run(["coverage","html","-d",self.coverage_base_path,"--ignore-errors","--include=*.py"],env={'COVERAGE_FILE': self.coverage_file_path})

        return cmd, modules

    def spawn(self, cmd, lock_path, log_path, cpu_limit=None, shell=False, showstderr=False):
        def preexec_fn():
            os.setsid()
            if cpu_limit:
                # set soft cpulimit
                soft, hard = resource.getrlimit(resource.RLIMIT_CPU)
                r = resource.getrusage(resource.RUSAGE_SELF)
                cpu_time = r.ru_utime + r.ru_stime
                resource.setrlimit(resource.RLIMIT_CPU, (cpu_time + cpu_limit, hard))
            # close parent files
            os.closerange(3, os.sysconf("SC_OPEN_MAX"))
            lock(lock_path)
        out=open(log_path,"w")
        _logger.debug("spawn: %s stdout: %s", ' '.join(cmd), log_path)
        if showstderr:
            stderr = out
        else:
            stderr = open(os.devnull, 'w')
        p=subprocess.Popen(cmd, stdout=out, stderr=stderr, preexec_fn=preexec_fn, shell=shell)
        return p.pid

    def github_status(self, cr, uid, ids, context=None):
        """Notify github of failed/successful builds"""
        for build in self.browse(cr, uid, ids, context=context):
            desc = "runbot build %s" % (build.dest,)
            if build.state == 'testing':
                state = 'pending'
            elif build.state in ('running', 'done'):
                state = {
                    'ok': 'success',
                    'killed': 'error',
                }.get(build.result, 'failure')
                desc += " (runtime %ss)" % (build.job_time,)
            else:
                continue

            status = {
                "state": state,
                "target_url": "http://runbot.odoo.com/runbot/build/%s" % build.id,
                "description": desc,
                "context": "continuous-integration/runbot"
            }
            try:
                build.repo_id.github('/repos/:owner/:repo/statuses/%s' % build.name, status)
                _logger.debug("github status %s update to %s", build.name, state)
            except Exception:
                _logger.exception("github status error")

    def job_10_test_base(self, cr, uid, build, lock_path, log_path):
        build._log('test_base', 'Start test base module')
        build.github_status()
        # checkout source
        build.checkout()
        # run base test
        self.pg_createdb(cr, uid, "%s-base" % build.dest)
        cmd, mods = build.cmd()
        if grep(build.server("tools/config.py"), "test-enable"):
            cmd.append("--test-enable")
        cmd += ['-d', '%s-base' % build.dest, '-i', 'base', '--stop-after-init', '--log-level=test', '--max-cron-threads=0']
        return self.spawn(cmd, lock_path, log_path, cpu_limit=300)

    def job_20_test_all(self, cr, uid, build, lock_path, log_path):
        build._log('test_all', 'Start test all modules')
        self.pg_createdb(cr, uid, "%s-all" % build.dest)
        cmd, mods = build.cmd()
        if grep(build.server("tools/config.py"), "test-enable"):
            cmd.append("--test-enable")
        cmd += ['-d', '%s-all' % build.dest, '-i', mods, '--stop-after-init', '--log-level=test', '--max-cron-threads=0']
        # reset job_start to an accurate job_20 job_time
        build.write({'job_start': now()})
        return self.spawn(cmd, lock_path, log_path, cpu_limit=2100)

    def job_30_run(self, cr, uid, build, lock_path, log_path):
        # adjust job_end to record an accurate job_20 job_time
        build._log('run', 'Start running build %s' % build.dest)
        log_all = build.path('logs', 'job_20_test_all.txt')
        log_time = time.localtime(os.path.getmtime(log_all))
        v = {
            'job_end': time.strftime(openerp.tools.DEFAULT_SERVER_DATETIME_FORMAT, log_time),
        }
        logger = 'odoo.modules.loading' if os.path.exists(build.path('odoo')) else 'openerp.modules.loading'
        if grep(log_all, "%s: Modules loaded." % logger):
            if rfind(log_all, _re_error):
                v['result'] = "ko"
            elif rfind(log_all, _re_warning):
                v['result'] = "warn"
            elif not grep(build.server("test/common.py"), "post_install") or grep(log_all, "Initiating shutdown."):
                v['result'] = "ok"
        else:
            v['result'] = "ko"
        build.write(v)
        build.github_status()

        # run server
        cmd, mods = build.cmd()
        if os.path.exists(build.server('addons/im_livechat')):
            cmd += ["--workers", "2"]
            cmd += ["--longpolling-port", "%d" % (build.port + 1)]
            cmd += ["--max-cron-threads", "1"]
        else:
            # not sure, to avoid old server to check other dbs
            cmd += ["--max-cron-threads", "0"]

        cmd += ['--log-level=debug']
        cmd += ['-d', "%s-all" % build.dest]

        if grep(build.server("tools/config.py"), "db-filter"):
            if build.repo_id.nginx:
                cmd += ['--db-filter','%d.*$']
            else:
                cmd += ['--db-filter','%s.*$' % build.dest]

        ## Web60
        #self.client_web_path=os.path.join(self.running_path,"client-web")
        #self.client_web_bin_path=os.path.join(self.client_web_path,"openerp-web.py")
        #self.client_web_doc_path=os.path.join(self.client_web_path,"doc")
        #webclient_config % (self.client_web_port+port,self.server_net_port+port,self.server_net_port+port)
        #cfgs = [os.path.join(self.client_web_path,"doc","openerp-web.cfg"), os.path.join(self.client_web_path,"openerp-web.cfg")]
        #for i in cfgs:
        #    f=open(i,"w")
        #    f.write(config)
        #    f.close()
        #cmd=[self.client_web_bin_path]

        return self.spawn(cmd, lock_path, log_path, cpu_limit=None, showstderr=True)

    def force(self, cr, uid, ids, context=None):
        """Force a rebuild"""
        for build in self.browse(cr, uid, ids, context=context):
            max_id = self.search(cr, uid, [('repo_id','=',build.repo_id.id)], order='id desc', limit=1)[0]
            # Force it now
            if build.state == 'done' and build.result == 'skipped':
                build.write({'state': 'pending', 'sequence':max_id, 'result': '' })
            # or duplicate it
            elif build.state in ['running','done']:
                d = {
                    'sequence': max_id,
                    'branch_id': build.branch_id.id,
                    'name': build.name,
                    'author': build.author,
                    'subject': build.subject,
                }
                self.create(cr, 1, d)
            return build.repo_id.id

    def schedule(self, cr, uid, ids, context=None):
        jobs = self.list_jobs()
        for build in self.browse(cr, uid, ids, context=context):
            if build.state == 'pending':
                # allocate port and schedule first job
                port = self.find_port(cr, uid)
                values = {
                    'port': port,
                    'state': 'testing',
                    'job': jobs[0],
                    'job_start': now(),
                    'job_end': False,
                }
                build.write(values)
                cr.commit()
            else:
                # check if current job is finished
                lock_path = build.path('logs', '%s.lock' % build.job)
                if locked(lock_path):
                    # kill if overpassed
                    if build.job != jobs[-1] and build.job_time > 1800:
                        build.logger('%s time exceded (%ss)', build.job, build.job_time)
                        build.kill()
                    continue
                build.logger('%s finished', build.job)
                # schedule
                v = {}
                # testing -> running
                if build.job == jobs[-2]:
                    v['state'] = 'running'
                    v['job'] = jobs[-1]
                    v['job_end'] = now(),
                # running -> done
                elif build.job == jobs[-1]:
                    v['state'] = 'done'
                    v['job'] = ''
                # testing
                else:
                    v['job'] = jobs[jobs.index(build.job) + 1]
                build.write(v)
            build.refresh()

            # run job
            if build.state != 'done':
                build.logger('running %s', build.job)
                job_method = getattr(self,build.job)
                lock_path = build.path('logs', '%s.lock' % build.job)
                log_path = build.path('logs', '%s.txt' % build.job)
                pid = job_method(cr, uid, build, lock_path, log_path)
                build.write({'pid': pid})
            # needed to prevent losing pids if multiple jobs are started and one them raise an exception
            cr.commit()

    def terminate(self, cr, uid, ids, context=None):
        for build in self.browse(cr, uid, ids, context=context):
            build.logger('killing %s', build.pid)
            try:
                os.killpg(build.pid, signal.SIGKILL)
            except OSError:
                pass
            build.write({'state': 'done'})
            cr.commit()
            self.pg_dropdb(cr, uid, "%s-base" % build.dest)
            self.pg_dropdb(cr, uid, "%s-all" % build.dest)
            if os.path.isdir(build.path()):
                shutil.rmtree(build.path())

    def kill(self, cr, uid, ids, context=None):
        for build in self.browse(cr, uid, ids, context=context):
            build._log('kill', 'Kill build %s' % build.dest)
            build.terminate()
            build.write({'result': 'killed', 'job': False})
            build.github_status()

    def reap(self, cr, uid, ids):
        while True:
            try:
                pid, status, rusage = os.wait3(os.WNOHANG)
            except OSError:
                break
            if pid == 0:
                break
            _logger.debug('reaping: pid: %s status: %s', pid, status)

    def _log(self, cr, uid, ids, func, message, context=None):
        assert len(ids) == 1
        self.pool['ir.logging'].create(cr, uid, {
            'build_id': ids[0],
            'level': 'INFO',
            'type': 'runbot',
            'name': 'odoo.runbot',
            'message': message,
            'path': 'runbot',
            'func': func,
            'line': '0',
        }, context=context)

class runbot_event(osv.osv):
    _inherit = 'ir.logging'
    _order = 'id'

    TYPES = [(t, t.capitalize()) for t in 'client server runbot'.split()]
    _columns = {
        'build_id': fields.many2one('runbot.build', 'Build'),
        'type': fields.selection(TYPES, string='Type', required=True, select=True),
    }

#----------------------------------------------------------
# Runbot Controller
#----------------------------------------------------------

class RunbotController(http.Controller):

    def common(self, cr, uid):
        registry, cr, uid, context = request.registry, request.cr, request.uid, request.context
        repo_obj = registry['runbot.repo']
        v = {}
        ids = repo_obj.search(cr, uid, [], order='id')
        v['repos'] = repo_obj.browse(cr, uid, ids)
        v['s2h'] = s2human
        return v

    @http.route(['/runbot', '/runbot/repo/<model("runbot.repo"):repo>'], type='http', auth="public", website=True)
    def repo(self, repo=None, search='', limit='100', refresh='', **post):
        registry, cr, uid, context = request.registry, request.cr, 1, request.context
        branch_obj = registry['runbot.branch']
        build_obj = registry['runbot.build']
        v = self.common(cr, uid)
        # repo
        if not repo and v['repos']:
            repo = v['repos'][0]
        if repo:
            # filters
            dom = [('repo_id','=',repo.id)]
            filters = {}
            for k in ['pending','testing','running','done']:
                filters[k] = post.get(k, '1')
                if filters[k] == '0':
                    dom += [('state','!=',k)]
            if search:
                dom += [('dest','ilike',search)]
            v['filters'] = filters
            qu = QueryURL('/runbot/repo/'+slug(repo), search=search, limit=limit, refresh=refresh, **filters)
            v['qu'] = qu
            build_ids = build_obj.search(cr, uid, dom + [('branch_id.sticky','=',True)])
            build_ids += build_obj.search(cr, uid, dom + [('branch_id.sticky','=',False)], limit=int(limit))

            branch_ids = []
            # builds and branches, order on join SQL is needed
            q = """
            SELECT br.id FROM runbot_branch br INNER JOIN runbot_build bu ON br.id=bu.branch_id WHERE bu.id in %s
            ORDER BY br.sticky DESC, CASE WHEN br.sticky THEN br.branch_name END, bu.sequence DESC
            """
            if build_ids:
                cr.execute(q, (tuple(build_ids),))
                for br in cr.fetchall():
                    if br[0] not in branch_ids:
                        branch_ids.append(br[0])

            branches = branch_obj.browse(cr, uid, branch_ids, context=context)
            for branch in branches:
                build_ids = build_obj.search(cr, uid, [('branch_id','=',branch.id)], limit=4)
                branch.builds = build_obj.browse(cr, uid, build_ids, context=context)
            v['branches'] = branches

            # stats
            v['testing'] = build_obj.search_count(cr, uid, [('repo_id','=',repo.id), ('state','=','testing')])
            v['running'] = build_obj.search_count(cr, uid, [('repo_id','=',repo.id), ('state','=','running')])
            v['pending'] = build_obj.search_count(cr, uid, [('repo_id','=',repo.id), ('state','=','pending')])

        v.update({
            'search': search,
            'limit': limit,
            'refresh': refresh,
            'repo': repo,
        })
        return request.render("runbot.repo", v)

    @http.route(['/runbot/build/<build_id>'], type='http', auth="public", website=True)
    def build(self, build_id=None, search=None, **post):
        registry, cr, uid, context = request.registry, request.cr, 1, request.context

        build = registry['runbot.build'].browse(cr, uid, [int(build_id)])[0]

        # other builds
        build_ids = registry['runbot.build'].search(cr, uid, [('branch_id', '=', build.branch_id.id)])
        other_builds = registry['runbot.build'].browse(cr, uid, build_ids)

        domain = ['|', ('dbname', '=like', '%s-%%' % build.dest), ('build_id', '=', build.id)]
        #if type:
        #    domain.append(('type', '=', type))
        #if level:
        #    domain.append(('level', '=', level))
        if search:
            domain.append(('name', 'ilike', search))
        logging_ids = registry['ir.logging'].search(cr, uid, domain)
        logs = registry['ir.logging'].browse(cr, uid, logging_ids)

        v = self.common(cr, uid)
        #v['type'] = type
        #v['level'] = level
        v['build'] = build
        v['other_builds'] = other_builds
        v['logs'] = logs
        return request.render("runbot.build", v)

    @http.route(['/runbot/build/<build_id>/force'], type='http', auth="public", website=True)
    def build_force(self, build_id, **post):
        registry, cr, uid, context = request.registry, request.cr, 1, request.context
        repo_id = registry['runbot.build'].force(cr, 1, [int(build_id)])
        return werkzeug.utils.redirect('/runbot/repo/%s' % repo_id)

    @http.route(['/runbot/build/<build_id>/label/<label_id>'], type='http', auth="public", method='POST')
    def toggle_label(self, build_id=None, label_id=None, search=None, **post):
        registry, cr, uid, context = request.registry, request.cr, 1, request.context

        build = registry['runbot.build'].browse(cr, uid, [int(build_id)])[0]
        issue_number = build.branch_id.name.split('/')
        if len(issue_number) == 3 and issue_number[0] == 'refs' and issue_number[1] == 'pull':
            issue_number = int(issue_number[2])
        else:
            # not a pull request
            return werkzeug.utils.redirect('/runbot/repo/%s' % build.repo_id.id)

        label_id = int(label_id)
        if label_id not in LABELS:
            _logger.exception("unknown label")
        else:
            label_name = LABELS[label_id]
            found = False
            try:
                res = build.repo_id.github('/repos/:owner/:repo/issues/%s/labels' % issue_number)
                found = any([label for label in res if label['name'] == label_name])
            except Exception, e:
                _logger.exception("github error while fetching labels")

            if found:
                # removing existing label
                try:
                    build.repo_id.github('/repos/:owner/:repo/issues/%s/labels/%s' % (issue_number, label_name), delete=True)
                    _logger.debug("removed github label %s for %s: %s", (label_name, issue_number))
                except Exception, e:
                    _logger.exception("github error while removing label %s" % label_name)
            else:
                # adding the label
                try:
                    build.repo_id.github('/repos/:owner/:repo/issues/%s/labels' % issue_number, [label_name])
                    _logger.debug("added github label %s for %s: %s", (label_name, issue_number))
                except Exception, e:
                    _logger.exception("github error while adding label %s" % label_name)
        return werkzeug.utils.redirect('/runbot/repo/%s' % build.repo_id.id)

    @http.route([
        '/runbot/badge/<model("runbot.repo"):repo>/<branch>.svg',
        '/runbot/badge/<any(default,flat):theme>/<model("runbot.repo"):repo>/<branch>.svg',
    ], type="http", auth="public", methods=['GET', 'HEAD'])
    def badge(self, repo, branch, theme='default'):

        domain = [('repo_id', '=', repo.id),
                  ('branch_id.branch_name', '=', branch),
                  ('branch_id.sticky', '=', True),
                  ('state', 'in', ['testing', 'running', 'done']),
                  ('result', '!=', 'skipped'),
                  ]

        last_update = '__last_update'
        builds = request.registry['runbot.build'].search_read(
            request.cr, request.uid,
            domain, ['state', 'result', 'job_age', last_update],
            order='id desc', limit=1)

        if not builds:
            return request.not_found()

        build = builds[0]
        etag = request.httprequest.headers.get('If-None-Match')
        retag = hashlib.md5(build[last_update]).hexdigest()

        if etag == retag:
            return werkzeug.wrappers.Response(status=304)

        if build['state'] == 'testing':
            state = 'testing'
            cache_factor = 1
        else:
            cache_factor = 2
            if build['result'] == 'ok':
                state = 'success'
            elif build['result'] == 'warn':
                state = 'warning'
            else:
                state = 'failed'

        # from https://github.com/badges/shields/blob/master/colorscheme.json
        color = {
            'testing': "#dfb317",
            'success': "#4c1",
            'failed': "#e05d44",
            'warning': "#fe7d37",
        }[state]

        def text_width(s):
            fp = FontProperties(family='DejaVu Sans', size=11)
            w, h, d = TextToPath().get_text_width_height_descent(s, fp, False)
            return int(w + 1)

        class Text(object):
            __slot__ = ['text', 'color', 'width']
            def __init__(self, text, color):
                self.text = text
                self.color = color
                self.width = text_width(text) + 10

        data = {
            'left': Text(branch, '#555'),
            'right': Text(state, color),
        }
        five_minutes = 5 * 60
        headers = [
            ('Content-Type', 'image/svg+xml'),
            ('Cache-Control', 'max-age=%d' % (five_minutes * cache_factor,)),
            ('ETag', retag),
        ]
        return request.render("runbot.badge_" + theme, data, headers=headers)


LABELS = {
    1: 'RDWIP',
    2: 'OE',
}

# kill ` ps faux | grep ./static  | awk '{print $2}' `
# ps faux| grep Cron | grep -- '-all'  | awk '{print $2}' | xargs kill
# psql -l | grep " 000" | awk '{print $1}' | xargs -n1 dropdb
# TODO

# - cannibal branch
# - commit/pull more info
# - v6 support

# - host field in build
# - unlink build to remove ir_logging entires # ondelete=cascade
# - gc either build or only old ir_logging
# - if nginx server logfiles via each virtual server or map /runbot/static to root


# list process group pids

# vim:<|MERGE_RESOLUTION|>--- conflicted
+++ resolved
@@ -549,17 +549,10 @@
             if build.repo_id.modules:
                 modules = build.repo_id.modules
             else:
-<<<<<<< HEAD
-                l = glob.glob(build.path('openerp/addons/*/__init__.py'))
-                modules = set([os.path.basename(os.path.dirname(i)) for i in l])
+                l = glob.glob(build.server('addons', '*', '__init__.py'))
+                modules = set(os.path.basename(os.path.dirname(i)) for i in l)
                 modules = modules - set(['auth_ldap', 'document_ftp', 'hw_escpos', 'hw_proxy', 'hw_scanner', 'base_gengo', 'website_gengo'])
                 modules = ",".join(list(modules))
-=======
-                l = glob.glob(build.server('addons', '*', '__init__.py'))
-                mods = set(os.path.basename(os.path.dirname(i)) for i in l)
-                mods = mods - set(['auth_ldap', 'document_ftp', 'hw_escpos', 'hw_proxy', 'hw_scanner', 'base_gengo', 'website_gengo'])
-                mods = ",".join(list(mods))
->>>>>>> c224b637
 
             # commandline
             cmd = [
